--- conflicted
+++ resolved
@@ -9,10 +9,6 @@
 	"time"
 
 	"github.com/rs/zerolog/log"
-<<<<<<< HEAD
-	F "github.com/yusing/go-proxy/internal/utils/functional"
-=======
->>>>>>> c1221e61
 )
 
 var ErrProgramExiting = errors.New("program exiting")
@@ -41,29 +37,6 @@
 // If the timeout is exceeded, it prints a list of all tasks that were
 // still running when the timeout was reached, and their current tree
 // of subtasks.
-<<<<<<< HEAD
-func GracefulShutdown(timeout time.Duration) (err error) {
-	go root.Finish(ErrProgramExiting)
-
-	after := time.After(timeout)
-	for {
-		select {
-		case <-root.finished:
-			return
-		case <-after:
-			b, err := json.Marshal(DebugTaskList())
-			if err != nil {
-				log.Warn().Err(err).Msg("failed to marshal tasks")
-				return context.DeadlineExceeded
-			}
-			log.Warn().RawJSON("tasks", b).Msgf("Timeout waiting for these %d tasks to finish", allTasks.Size())
-			return context.DeadlineExceeded
-		}
-	}
-}
-
-=======
->>>>>>> c1221e61
 func WaitExit(shutdownTimeout int) {
 	sig := make(chan os.Signal, 1)
 	signal.Notify(sig, syscall.SIGINT)
@@ -75,9 +48,6 @@
 
 	// gracefully shutdown
 	log.Info().Msg("shutting down")
-<<<<<<< HEAD
-	_ = GracefulShutdown(time.Second * time.Duration(shutdownTimeout))
-=======
 	if err := gracefulShutdown(time.Second * time.Duration(shutdownTimeout)); err != nil {
 		root.reportStucked()
 	}
@@ -96,5 +66,4 @@
 		return context.DeadlineExceeded
 	}
 	return nil
->>>>>>> c1221e61
 }