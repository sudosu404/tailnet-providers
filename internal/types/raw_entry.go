--- conflicted
+++ resolved
@@ -29,11 +29,7 @@
 		Homepage     *H.HomePageItem     `json:"homepage,omitempty" yaml:"homepage"`
 
 		/* Docker only */
-<<<<<<< HEAD
 		*D.Container `json:"container" yaml:"-"`
-=======
-		*D.ProxyProperties `json:"proxy_properties" yaml:"-"`
->>>>>>> da04a0df
 	}
 
 	RawEntries = F.Map[string, *RawEntry]
@@ -89,26 +85,11 @@
 		if p, ok := e.PrivatePortMapping[pp]; ok {
 			pp = U.PortString(p.PublicPort)
 		}
-		if _, ok := e.PublicPortMapping[pp]; !ok { // port is not exposed, but specified
-			// try to fallback to first public port
-			if p, ok := F.FirstValueOf(e.PublicPortMapping); ok {
-				pp = U.PortString(p.PublicPort)
-<<<<<<< HEAD
-			}
-		}
 	}
 	// replace public port with private port if using private IP.
 	if e.Host == e.PrivateIP {
 		if p, ok := e.PublicPortMapping[pp]; ok {
 			pp = U.PortString(p.PrivatePort)
-		}
-		if _, ok := e.PrivatePortMapping[pp]; !ok { // port is not exposed, but specified
-			// try to fallback to first private port
-			if p, ok := F.FirstValueOf(e.PrivatePortMapping); ok {
-				pp = U.PortString(p.PrivatePort)
-=======
->>>>>>> da04a0df
-			}
 		}
 	}
 
@@ -127,12 +108,7 @@
 			e.Scheme = "tcp"
 		case strings.HasSuffix(pp, "443"):
 			e.Scheme = "https"
-<<<<<<< HEAD
 		default: // assume its http
-=======
-		default:
-			// assume its http
->>>>>>> da04a0df
 			e.Scheme = "http"
 		}
 	}
