package gperr

import (
	"errors"
	"slices"
	"strings"

<<<<<<< HEAD
	"github.com/yusing/go-proxy/pkg/json"
=======
	"encoding/json"
>>>>>>> 57292f0f

	"github.com/yusing/go-proxy/internal/utils/strutils/ansi"
)

//nolint:errname
type withSubject struct {
	Subjects []string
	Err      error

	pendingSubject string
}

const subjectSep = " > "

func highlight(subject string) string {
	return ansi.HighlightRed + subject + ansi.Reset
}

func PrependSubject(subject string, err error) error {
	if err == nil {
		return nil
	}

	if subject == "" {
		return err
	}

	//nolint:errorlint
	switch err := err.(type) {
	case *withSubject:
		return err.Prepend(subject)
	case Error:
		return err.Subject(subject)
	}
	return &withSubject{[]string{subject}, err, ""}
}

func (err *withSubject) Prepend(subject string) *withSubject {
	if subject == "" {
		return err
	}

	clone := *err
	switch subject[0] {
	case '[', '(', '{':
		// since prepend is called in depth-first order,
		// the subject of the index is not yet seen
		// add it when the next subject is seen
		clone.pendingSubject += subject
	default:
		clone.Subjects = append(clone.Subjects, subject)
		if clone.pendingSubject != "" {
			clone.Subjects[len(clone.Subjects)-1] = subject + clone.pendingSubject
			clone.pendingSubject = ""
		}
	}
	return &clone
}

func (err *withSubject) Is(other error) bool {
	return errors.Is(other, err.Err)
}

func (err *withSubject) Unwrap() error {
	return err.Err
}

func (err *withSubject) Error() string {
	// subject is in reversed order
	n := len(err.Subjects)
	size := 0
	errStr := err.Err.Error()
	var sb strings.Builder
	for _, s := range err.Subjects {
		size += len(s)
	}
	sb.Grow(size + 2 + n*len(subjectSep) + len(errStr) + len(highlight("")))

	for i := n - 1; i > 0; i-- {
		sb.WriteString(err.Subjects[i])
		sb.WriteString(subjectSep)
	}
	sb.WriteString(highlight(err.Subjects[0]))
	sb.WriteString(": ")
	sb.WriteString(errStr)
	return sb.String()
}

<<<<<<< HEAD
func (err *withSubject) MarshalJSONTo(buf []byte) []byte {
=======
func (err *withSubject) MarshalJSON() ([]byte, error) {
>>>>>>> 57292f0f
	subjects := slices.Clone(err.Subjects)
	slices.Reverse(subjects)

	reversed := map[string]any{
		"subjects": subjects,
		"err":      err.Err,
	}
	return json.MarshalTo(reversed, buf)
}<|MERGE_RESOLUTION|>--- conflicted
+++ resolved
@@ -5,12 +5,7 @@
 	"slices"
 	"strings"
 
-<<<<<<< HEAD
 	"github.com/yusing/go-proxy/pkg/json"
-=======
-	"encoding/json"
->>>>>>> 57292f0f
-
 	"github.com/yusing/go-proxy/internal/utils/strutils/ansi"
 )
 
@@ -98,11 +93,7 @@
 	return sb.String()
 }
 
-<<<<<<< HEAD
 func (err *withSubject) MarshalJSONTo(buf []byte) []byte {
-=======
-func (err *withSubject) MarshalJSON() ([]byte, error) {
->>>>>>> 57292f0f
 	subjects := slices.Clone(err.Subjects)
 	slices.Reverse(subjects)
 
